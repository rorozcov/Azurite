{
  "name": "azurite",
  "displayName": "Azurite",
  "description": "An open source Azure Storage API compatible server",
  "icon": "icon.png",
<<<<<<< HEAD
  "version": "3.11.0",
=======
  "version": "3.9.0-table-alpha.1",
>>>>>>> 42ff1213
  "publisher": "Azurite",
  "categories": [
    "Other"
  ],
  "main": "./dist/src/main.js",
  "bin": {
    "azurite": "./dist/src/azurite.js",
    "azurite-blob": "./dist/src/blob/main.js",
    "azurite-queue": "./dist/src/queue/main.js",
    "azurite-table": "./dist/src/table/main.js"
  },
  "engines": {
    "node": ">=8.0.0",
    "vscode": "^1.39.0"
  },
  "dependencies": {
    "@azure/ms-rest-js": "^1.5.0",
    "args": "^5.0.1",
    "azure-storage": "^2.10.3",
    "etag": "^1.8.1",
    "express": "^4.16.4",
    "jsonwebtoken": "^8.5.1",
    "lokijs": "^1.5.6",
    "morgan": "^1.9.1",
    "multistream": "^2.1.1",
    "mysql2": "^2.1.0",
    "rimraf": "^2.6.3",
    "sequelize": "^6.3.0",
    "tedious": "^9.2.1",
    "to-readable-stream": "^2.1.0",
    "tslib": "^1.9.3",
    "uri-templates": "^0.2.0",
    "uuid": "^3.3.2",
    "winston": "^3.1.0",
    "xml2js": "^0.4.19"
  },
  "devDependencies": {
    "@azure/storage-blob": "^12.1.2",
    "@azure/storage-queue": "^12.0.5",
    "@types/args": "^3.0.0",
    "@types/async": "^3.0.1",
    "@types/bluebird": "^3.5.27",
    "@types/etag": "^1.8.0",
    "@types/express": "^4.16.0",
    "@types/jsonwebtoken": "^8.3.9",
    "@types/lokijs": "^1.5.2",
    "@types/mocha": "^5.2.6",
    "@types/morgan": "^1.7.35",
    "@types/multistream": "^2.1.1",
    "@types/node": "^14.14.24",
    "@types/rimraf": "^2.0.2",
    "@types/uri-templates": "^0.1.29",
    "@types/uuid": "^3.4.4",
    "@types/validator": "^10.11.3",
    "@types/vscode": "^1.39.0",
    "@types/xml2js": "^0.4.3",
    "autorest": "^2.0.4413",
    "cross-env": "^6.0.3",
    "cross-var": "^1.1.0",
<<<<<<< HEAD
    "husky": "^4.3.5",
=======
    "husky": "^1.3.1",
>>>>>>> 42ff1213
    "lint-staged": "^8.2.1",
    "mocha": "^5.2.0",
    "prettier": "^2.1.2",
    "prettier-tslint": "^0.4.2",
<<<<<<< HEAD
    "ts-mockito": "^2.6.1",
    "ts-node": "^7.0.1",
=======
    "ts-node": "^9.0.0",
>>>>>>> 42ff1213
    "tslint": "^6.1.3",
    "typescript": "^4.0.5",
    "vsce": "^1.64.0"
  },
  "activationEvents": [
    "*",
    "onCommand:azurite.start",
    "onCommand:azurite.close",
    "onCommand:azurite.clean",
    "onCommand:azurite.start_blob",
    "onCommand:azurite.close_blob",
    "onCommand:azurite.clean_blob",
    "onCommand:azurite.start_queue",
    "onCommand:azurite.close_queue",
    "onCommand:azurite.clean_queue"
  ],
  "contributes": {
    "commands": [
      {
        "command": "azurite.start",
        "title": "Start",
        "category": "Azurite"
      },
      {
        "command": "azurite.close",
        "title": "Close",
        "category": "Azurite"
      },
      {
        "command": "azurite.clean",
        "title": "Clean",
        "category": "Azurite"
      },
      {
        "command": "azurite.start_blob",
        "title": "Start Blob Service",
        "category": "Azurite"
      },
      {
        "command": "azurite.close_blob",
        "title": "Close Blob Service",
        "category": "Azurite"
      },
      {
        "command": "azurite.clean_blob",
        "title": "Clean Blob Service",
        "category": "Azurite"
      },
      {
        "command": "azurite.start_queue",
        "title": "Start Queue Service",
        "category": "Azurite"
      },
      {
        "command": "azurite.close_queue",
        "title": "Close Queue Service",
        "category": "Azurite"
      },
      {
        "command": "azurite.clean_queue",
        "title": "Clean Queue Service",
        "category": "Azurite"
      }
    ],
    "configuration": [
      {
        "title": "Azurite",
        "properties": {
          "azurite.debug": {
            "type": "boolean",
            "default": false,
            "description": "Enable debug log into Visual Studio Code channel"
          },
          "azurite.silent": {
            "type": "boolean",
            "default": false,
            "description": "Disable access log into Visual Studio Code channel"
          },
          "azurite.loose": {
            "type": "boolean",
            "default": false,
            "description": "Enable loose mode which ignores unsupported headers and parameters"
          },
          "azurite.cert": {
            "type": "string",
            "default": "",
            "description": "Path to a locally-trusted pem or pfx certificate file path to enable HTTPS mode"
          },
          "azurite.key": {
            "type": "string",
            "default": "",
            "description": "Path to a locally-trusted pem key file, required when cert points to a pem file"
          },
          "azurite.pwd": {
            "type": "string",
            "default": "",
            "description": "Password for pfx file, required when cert points to a pfx file"
          },
          "azurite.oauth": {
            "type": "string",
            "default": "",
            "description": "Optional. OAuth level. Candidate values: \"basic\""
          },
          "azurite.location": {
            "type": "string",
            "description": "Workspace location folder path, by default Visual Studio Code current opened folder"
          },
          "azurite.blobHost": {
            "type": "string",
            "default": "127.0.0.1",
            "description": "Blob service listening endpoint, by default 127.0.0.1"
          },
          "azurite.blobPort": {
            "type": "number",
            "default": 10000,
            "description": "Blob service listening port, by default 10000"
          },
          "azurite.queueHost": {
            "type": "string",
            "default": "127.0.0.1",
            "description": "Queue service listening endpoint, by default 127.0.0.1"
          },
          "azurite.queuePort": {
            "type": "number",
            "default": 10001,
            "description": "Queue service listening port, by default 10001"
          },
          "azurite.skipApiVersionCheck": {
            "type": "boolean",
            "default": false,
            "description": "Skip the request API version check, request with all Api versions will be allowed."
          }
        }
      }
    ]
  },
  "scripts": {
    "vscode:prepublish": "npm run build",
    "vscode:publish": "vsce publish",
    "vscode:pack": "vsce package",
    "docker:prebuild": "echo skip",
    "docker:build": "npm run docker:prebuild && cross-var docker build --no-cache --rm -f \"Dockerfile\" -t xstoreazurite.azurecr.io/public/azure-storage/azurite:$npm_package_version . && cross-var docker tag xstoreazurite.azurecr.io/public/azure-storage/azurite:$npm_package_version xstoreazurite.azurecr.io/public/azure-storage/azurite:latest",
    "docker:build:internal": "npm run docker:prebuild && cross-var docker build --no-cache --rm -f \"Dockerfile\" -t xstoreazurite.azurecr.io/internal/azure-storage/azurite:$npm_package_version . && cross-var docker tag xstoreazurite.azurecr.io/internal/azure-storage/azurite:$npm_package_version xstoreazurite.azurecr.io/internal/azure-storage/azurite:latest",
    "docker:publish": "cross-var docker push xstoreazurite.azurecr.io/public/azure-storage/azurite:$npm_package_version",
    "docker:publish:internal": "cross-var docker push xstoreazurite.azurecr.io/internal/azure-storage/azurite:$npm_package_version",
    "prepare": "npm run build",
    "build": "tsc",
    "build:autorest:debug": "autorest ./swagger/blob.md --typescript --typescript.debugger --use=E:/GitHub/XiaoningLiu/autorest.typescript.server",
    "build:autorest:blob": "autorest ./swagger/blob.md --typescript  --use=S:/GitHub/XiaoningLiu/autorest.typescript.server",
    "build:autorest:queue": "autorest ./swagger/queue.md --typescript  --use=S:/GitHub/XiaoningLiu/autorest.typescript.server",
    "build:autorest:table": "autorest ./swagger/table.md --typescript  --use=S:/GitHub/XiaoningLiu/autorest.typescript.server",
    "watch": "tsc -watch -p ./",
    "blob": "node -r ts-node/register src/blob/main.ts",
    "queue": "node -r ts-node/register src/queue/main.ts",
    "azurite": "node -r ts-node/register src/azurite.ts",
    "lint": "tslint -p tsconfig.json -c tslint.json src/**/*.ts",
    "test": "npm run lint && cross-env NODE_TLS_REJECT_UNAUTHORIZED=0 mocha --compilers ts-node/register --no-timeouts --grep @loki --recursive tests/**/*.test.ts tests/**/**/*.test.ts",
    "test:blob": "npm run lint && cross-env NODE_TLS_REJECT_UNAUTHORIZED=0 mocha --compilers ts-node/register --no-timeouts --grep @loki --recursive tests/blob/*.test.ts tests/blob/**/*.test.ts",
    "test:blob:sql": "npm run lint && cross-env cross-env NODE_TLS_REJECT_UNAUTHORIZED=0 AZURITE_TEST_DB=mysql://root:my-secret-pw@127.0.0.1:3306/azurite_blob_test mocha --compilers ts-node/register --no-timeouts --grep @sql --recursive tests/blob/*.test.ts tests/blob/**/*.test.ts",
    "test:blob:sql:ci": "npm run lint && cross-env cross-env NODE_TLS_REJECT_UNAUTHORIZED=0 AZURITE_TEST_DB=mysql://root:my-secret-pw@127.0.0.1:13306/azurite_blob_test mocha --compilers ts-node/register --no-timeouts --grep @sql --recursive tests/blob/*.test.ts tests/blob/**/*.test.ts",
    "test:queue": "npm run lint && cross-env NODE_TLS_REJECT_UNAUTHORIZED=0 mocha --compilers ts-node/register --no-timeouts --recursive tests/queue/*.test.ts tests/queue/**/*.test.ts",
    "test:table": "npm run lint && cross-env NODE_TLS_REJECT_UNAUTHORIZED=0 mocha --compilers ts-node/register --no-timeouts --recursive tests/table/*.test.ts tests/table/apis/*.test.ts tests/table/apis/**/*.test.ts",
    "clean": "rimraf dist typings *.log coverage __testspersistence__ temp __testsstorage__ .nyc_output debug.log *.vsix *.tgz",
    "clean:deep": "npm run clean && rimraf debug.log __*",
    "validate:npmpack:win": "npm install && npm run build && npm pack && cross-var npm install -g azurite-$npm_package_version.tgz && azurite -v && azurite-blob -v && azurite-queue -v",
    "validate:npmpack:linux_mac": "npm install && npm run build && npm pack && cross-var sudo npm install -g azurite-$npm_package_version.tgz && azurite -v && azurite-blob -v && azurite-queue -v",
    "db:migrate:blob:metadata": "sequelize db:migrate --config migrations/blob/metadata/config/config.json --migrations-path migrations/blob/metadata/migrations",
    "db:create:blob:metadata": "sequelize db:create --config migrations/blob/metadata/config/config.json --migrations-path migrations/blob/metadata/migrations"
  },
  "husky": {
    "hooks": {
      "pre-commit": "lint-staged"
    }
  },
  "repository": {
    "type": "git",
    "url": "https://github.com/azure/azurite.git"
  },
  "keywords": [
    "Azurite",
    "Azure",
    "Storage",
    "Blob",
    "Queue",
    "Emulator",
    "Microsoft"
  ],
  "author": "Microsoft",
  "license": "MIT",
  "bugs": {
    "url": "https://github.com/azure/azurite/issues"
  },
  "homepage": "https://github.com/azure/azurite#readme"
}<|MERGE_RESOLUTION|>--- conflicted
+++ resolved
@@ -3,11 +3,7 @@
   "displayName": "Azurite",
   "description": "An open source Azure Storage API compatible server",
   "icon": "icon.png",
-<<<<<<< HEAD
-  "version": "3.11.0",
-=======
-  "version": "3.9.0-table-alpha.1",
->>>>>>> 42ff1213
+  "version": "3.11.0-table-alpha.1",
   "publisher": "Azurite",
   "categories": [
     "Other"
@@ -67,21 +63,13 @@
     "autorest": "^2.0.4413",
     "cross-env": "^6.0.3",
     "cross-var": "^1.1.0",
-<<<<<<< HEAD
     "husky": "^4.3.5",
-=======
-    "husky": "^1.3.1",
->>>>>>> 42ff1213
     "lint-staged": "^8.2.1",
     "mocha": "^5.2.0",
     "prettier": "^2.1.2",
     "prettier-tslint": "^0.4.2",
-<<<<<<< HEAD
     "ts-mockito": "^2.6.1",
-    "ts-node": "^7.0.1",
-=======
     "ts-node": "^9.0.0",
->>>>>>> 42ff1213
     "tslint": "^6.1.3",
     "typescript": "^4.0.5",
     "vsce": "^1.64.0"
